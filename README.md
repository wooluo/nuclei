<h1 align="center">
  <br>
  <a href="https://nuclei.projectdiscovery.io"><img src="static/nuclei-logo.png" width="200px" alt="Nuclei"></a>
</h1>

<h4 align="center">Fast and customisable vulnerability scanner based on simple YAML based DSL.</h4>


<p align="center">
<img src="https://img.shields.io/github/go-mod/go-version/projectdiscovery/nuclei?filename=v2%2Fgo.mod">
<a href="https://github.com/projectdiscovery/nuclei/releases"><img src="https://img.shields.io/github/downloads/projectdiscovery/nuclei/total">
<a href="https://github.com/projectdiscovery/nuclei/graphs/contributors"><img src="https://img.shields.io/github/contributors-anon/projectdiscovery/nuclei">
<a href="https://github.com/projectdiscovery/nuclei/releases/"><img src="https://img.shields.io/github/release/projectdiscovery/nuclei">
<a href="https://github.com/projectdiscovery/nuclei/issues"><img src="https://img.shields.io/github/issues-raw/projectdiscovery/nuclei">
<a href="https://github.com/projectdiscovery/nuclei/discussions"><img src="https://img.shields.io/github/discussions/projectdiscovery/nuclei">
<a href="https://discord.gg/projectdiscovery"><img src="https://img.shields.io/discord/695645237418131507.svg?logo=discord"></a>
<a href="https://twitter.com/pdnuclei"><img src="https://img.shields.io/twitter/follow/pdnuclei.svg?logo=twitter"></a>
</p>
      
<p align="center">
  <a href="#how-it-works">How</a> •
  <a href="#install-nuclei">Install</a> •
  <a href="#for-security-engineers">For Security Engineers</a> •
  <a href="#for-developers-and-organisations">For Developers</a> •
  <a href="https://nuclei.projectdiscovery.io/nuclei/get-started/">Documentation</a> •
  <a href="#credits">Credits</a> •
  <a href="https://nuclei.projectdiscovery.io/faq/nuclei/">FAQs</a> •
  <a href="https://discord.gg/projectdiscovery">Join Discord</a>
</p>

<p align="center">
  <a href="https://github.com/projectdiscovery/nuclei/blob/master/README.md">English</a> •
  <a href="https://github.com/projectdiscovery/nuclei/blob/master/README_CN.md">中文</a> •
  <a href="https://github.com/projectdiscovery/nuclei/blob/master/README_KR.md">Korean</a> •
  <a href="https://github.com/projectdiscovery/nuclei/blob/master/README_ID.md">Indonesia</a>
</p>

---

Nuclei is used to send requests across targets based on a template, leading to zero false positives and providing fast scanning on a large number of hosts. Nuclei offers scanning for a variety of protocols, including TCP, DNS, HTTP, SSL, File, Whois, Websocket, Headless etc. With powerful and flexible templating, Nuclei can be used to model all kinds of security checks.

We have a [dedicated repository](https://github.com/projectdiscovery/nuclei-templates) that houses various type of vulnerability templates contributed by **more than 300** security researchers and engineers.



## How it works


<h3 align="center">
  <img src="static/nuclei-flow.jpg" alt="nuclei-flow" width="700px"></a>
</h3>


# Install Nuclei

Nuclei requires **go1.18** to install successfully. Run the following command to install the latest version -

```sh
go install -v github.com/projectdiscovery/nuclei/v2/cmd/nuclei@latest
```

**More installation [methods can be found here](https://nuclei.projectdiscovery.io/nuclei/get-started/).**

<table>
<tr>
<td>  

### Nuclei Templates

Nuclei has built-in support for automatic template download/update as default since version [v2.5.2](https://github.com/projectdiscovery/nuclei/releases/tag/v2.5.2). [**Nuclei-Templates**](https://github.com/projectdiscovery/nuclei-templates) project provides a community-contributed list of ready-to-use templates that is constantly updated.

You may still use the `update-templates` flag to update the nuclei templates at any time; You can write your own checks for your individual workflow and needs following Nuclei's [templating guide](https://nuclei.projectdiscovery.io/templating-guide/).

The YAML DSL reference syntax is available [here](SYNTAX-REFERENCE.md).

</td>
</tr>
</table>

### Usage

```sh
nuclei -h
```

This will display help for the tool. Here are all the switches it supports.


```console
Nuclei is a fast, template based vulnerability scanner focusing
on extensive configurability, massive extensibility and ease of use.

Usage:
  ./nuclei [flags]

Flags:
TARGET:
   -u, -target string[]       target URLs/hosts to scan
   -l, -list string           path to file containing a list of target URLs/hosts to scan (one per line)
   -resume string             resume scan using resume.cfg (clustering will be disabled)
   -sa, -scan-all-ips         scan all the IPs associated with dns record
   -iv, -ip-version string[]  IP version to scan of hostname (4,6) - (default 4)

TEMPLATES:
   -nt, -new-templates                    run only new templates added in latest nuclei-templates release
   -ntv, -new-templates-version string[]  run new templates added in specific version
   -as, -automatic-scan                   automatic web scan using wappalyzer technology detection to tags mapping
   -t, -templates string[]                list of template or template directory to run (comma-separated, file)
   -tu, -template-url string[]            list of template urls to run (comma-separated, file)
   -w, -workflows string[]                list of workflow or workflow directory to run (comma-separated, file)
   -wu, -workflow-url string[]            list of workflow urls to run (comma-separated, file)
   -validate                              validate the passed templates to nuclei
   -nss, -no-strict-syntax                disable strict syntax check on templates
   -td, -template-display                 displays the templates content
   -tl                                    list all available templates

FILTERING:
   -a, -author string[]               templates to run based on authors (comma-separated, file)
   -tags string[]                     templates to run based on tags (comma-separated, file)
   -etags, -exclude-tags string[]     templates to exclude based on tags (comma-separated, file)
   -itags, -include-tags string[]     tags to be executed even if they are excluded either by default or configuration
   -id, -template-id string[]         templates to run based on template ids (comma-separated, file)
   -eid, -exclude-id string[]         templates to exclude based on template ids (comma-separated, file)
   -it, -include-templates string[]   templates to be executed even if they are excluded either by default or configuration
   -et, -exclude-templates string[]   template or template directory to exclude (comma-separated, file)
   -em, -exclude-matchers string[]    template matchers to exclude in result
   -s, -severity value[]              templates to run based on severity. Possible values: info, low, medium, high, critical, unknown
   -es, -exclude-severity value[]     templates to exclude based on severity. Possible values: info, low, medium, high, critical, unknown
   -pt, -type value[]                 templates to run based on protocol type. Possible values: dns, file, http, , headless, network, workflow, ssl, websocket, whois
   -ept, -exclude-type value[]        templates to exclude based on protocol type. Possible values: dns, file, http, , headless, network, workflow, ssl, websocket, whois
   -tc, -template-condition string[]  templates to run based on expression condition

OUTPUT:
   -o, -output string            output file to write found issues/vulnerabilities
   -sresp, -store-resp           store all request/response passed through nuclei to output directory
   -srd, -store-resp-dir string  store all request/response passed through nuclei to custom directory (default "output")
   -silent                       display findings only
   -nc, -no-color                disable output content coloring (ANSI escape codes)
   -json                         write output in JSONL(ines) format
   -irr, -include-rr             include request/response pairs in the JSONL output (for findings only)
   -nm, -no-meta                 disable printing result metadata in cli output
   -ts, -timestamp               enable printing timestamp in cli output
   -rdb, -report-db string       nuclei reporting database (always use this to persist report data)
   -ms, -matcher-status          display match failure status
   -me, -markdown-export string  directory to export results in markdown format
   -se, -sarif-export string     file to export results in SARIF format

CONFIGURATIONS:
   -config string                 path to the nuclei configuration file
   -fr, -follow-redirects         enable following redirects for http templates
   -fhr, -follow-host-redirects   follow redirects on the same host
   -mr, -max-redirects int        max number of redirects to follow for http templates (default 10)
   -dr, -disable-redirects        disable redirects for http templates
   -rc, -report-config string     nuclei reporting module configuration file
   -H, -header string[]           custom header/cookie to include in all http request in header:value format (cli, file)
   -V, -var value                 custom vars in key=value format
   -r, -resolvers string          file containing resolver list for nuclei
   -sr, -system-resolvers         use system DNS resolving as error fallback
   -passive                       enable passive HTTP response processing mode
   -fh2, -force-http2             force http2 connection on requests
   -ev, -env-vars                 enable environment variables to be used in template
   -cc, -client-cert string       client certificate file (PEM-encoded) used for authenticating against scanned hosts
   -ck, -client-key string        client key file (PEM-encoded) used for authenticating against scanned hosts
   -ca, -client-ca string         client certificate authority file (PEM-encoded) used for authenticating against scanned hosts
   -sml, -show-match-line         show match lines for file templates, works with extractors only
   -ztls                          use ztls library with autofallback to standard one for tls13
   -sni string                    tls sni hostname to use (default: input domain name)
   -sandbox                       sandbox nuclei for safe templates execution
   -i, -interface string          network interface to use for network scan
   -at, -attack-type string       type of payload combinations to perform (batteringram,pitchfork,clusterbomb)
   -sip, -source-ip string        source ip address to use for network scan
   -config-directory string       override the default config path ($home/.config)
   -rsr, -response-size-read int  max response size to read in bytes (default 10485760)
   -rss, -response-size-save int  max response size to save in bytes (default 10485760)

INTERACTSH:
   -iserver, -interactsh-server string  interactsh server url for self-hosted instance (default: oast.pro,oast.live,oast.site,oast.online,oast.fun,oast.me)
   -itoken, -interactsh-token string    authentication token for self-hosted interactsh server
   -interactions-cache-size int         number of requests to keep in the interactions cache (default 5000)
   -interactions-eviction int           number of seconds to wait before evicting requests from cache (default 60)
   -interactions-poll-duration int      number of seconds to wait before each interaction poll request (default 5)
   -interactions-cooldown-period int    extra time for interaction polling before exiting (default 5)
   -ni, -no-interactsh                  disable interactsh server for OAST testing, exclude OAST based templates

UNCOVER:
   -uc, -uncover                  enable uncover engine
   -uq, -uncover-query string[]   uncover search query
   -ue, -uncover-engine string[]  uncover search engine (shodan,shodan-idb,fofa,censys,quake,hunter,zoomeye,netlas) (default shodan)
   -uf, -uncover-field string     uncover fields to return (ip,port,host) (default "ip:port")
   -ul, -uncover-limit int        uncover results to return (default 100)
   -ucd, -uncover-delay int       delay between uncover query requests in seconds (0 to disable) (default 1)

RATE-LIMIT:
   -rl, -rate-limit int               maximum number of requests to send per second (default 150)
   -rlm, -rate-limit-minute int       maximum number of requests to send per minute
   -bs, -bulk-size int                maximum number of hosts to be analyzed in parallel per template (default 25)
   -c, -concurrency int               maximum number of templates to be executed in parallel (default 25)
   -hbs, -headless-bulk-size int      maximum number of headless hosts to be analyzed in parallel per template (default 10)
   -headc, -headless-concurrency int  maximum number of headless templates to be executed in parallel (default 10)

OPTIMIZATIONS:
   -timeout int                        time to wait in seconds before timeout (default 10)
   -retries int                        number of times to retry a failed request (default 1)
   -ldp, -leave-default-ports          leave default HTTP/HTTPS ports (eg. host:80,host:443)
   -mhe, -max-host-error int           max errors for a host before skipping from scan (default 30)
   -project                            use a project folder to avoid sending same request multiple times
   -project-path string                set a specific project path
   -spm, -stop-at-first-match          stop processing HTTP requests after the first match (may break template/workflow logic)
   -stream                             stream mode - start elaborating without sorting the input
   -irt, -input-read-timeout duration  timeout on input read (default 3m0s)
   -nh, -no-httpx                      disable httpx probing for non-url input
   -no-stdin                           disable stdin processing

HEADLESS:
   -headless                    enable templates that require headless browser support (root user on Linux will disable sandbox)
   -page-timeout int            seconds to wait for each page in headless mode (default 20)
   -sb, -show-browser           show the browser on the screen when running templates with headless mode
   -sc, -system-chrome          use local installed Chrome browser instead of nuclei installed
   -lha, -list-headless-action  list available headless actions

DEBUG:
   -debug                    show all requests and responses
   -dreq, -debug-req         show all sent requests
   -dresp, -debug-resp       show all received responses
   -p, -proxy string[]       list of http/socks5 proxy to use (comma separated or file input)
   -pi, -proxy-internal      proxy all internal requests
   -ldf, -list-dsl-function  list all supported DSL function signatures
   -tlog, -trace-log string  file to write sent requests trace log
   -elog, -error-log string  file to write sent requests error log
   -version                  show nuclei version
   -hm, -hang-monitor        enable nuclei hang monitoring
   -v, -verbose              show verbose output
   -profile-mem string       optional nuclei memory profile dump file
   -vv                       display templates loaded for scan
   -svd, -show-var-dump      show variables dump for debugging
   -ep, -enable-pprof        enable pprof debugging server
   -tv, -templates-version   shows the version of the installed nuclei-templates
   -hc, -health-check        run diagnostic check up

UPDATE:
<<<<<<< HEAD
   -un, -update                          update nuclei engine to the latest released version
   -ut, -update-templates                update nuclei-templates to latest released version
   -ud, -update-template-dir string      custom directory to install / update nuclei-templates
   -gt, -github-token string             github token to download public/private templates (GITHUB_TOKEN)
   -gtr, -github-template-repo string[]  github template repository to download / update (GITHUB_TEMPLATE_REPO)
   -duc, -disable-update-check           disable automatic nuclei/templates update check
   -aak, -aws-access-key string          aws access key to download template from bucket (AWS_ACCESS_KEY)
   -ask, -aws-secret-key string          aws secret key to download template from bucket (AWS_SECRET_KEY)
   -arg, -aws-region-name string         aws s3 bucket region name to download template(AWS_REGION)
   -abn, -aws-bucket-name string         aws s3 bucket name to download template(AWS_BUCKET_NAME)
=======
   -un, -update                      update nuclei engine to the latest released version
   -ut, -update-templates            update nuclei-templates to latest released version
   -ud, -update-template-dir string  custom directory to install / update nuclei-templates
   -duc, -disable-update-check       disable automatic nuclei/templates update check
>>>>>>> 36fac42e

STATISTICS:
   -stats                    display statistics about the running scan
   -sj, -stats-json          write statistics data to an output file in JSONL(ines) format
   -si, -stats-interval int  number of seconds to wait between showing a statistics update (default 5)
   -m, -metrics              expose nuclei metrics on a port
   -mp, -metrics-port int    port to expose nuclei metrics on (default 9092)
```

### Running Nuclei

Scanning target domain with [community-curated](https://github.com/projectdiscovery/nuclei-templates) nuclei templates.

```sh
nuclei -u https://example.com
```

Scanning target URLs with [community-curated](https://github.com/projectdiscovery/nuclei-templates) nuclei templates.

```sh
nuclei -list urls.txt
```

Example of `urls.txt`:

```yaml
http://example.com
http://app.example.com
http://test.example.com
http://uat.example.com
```

**More detailed examples of running nuclei can be found [here](https://nuclei.projectdiscovery.io/nuclei/get-started/#running-nuclei).**

# For Security Engineers

Nuclei offers great number of features that are helpful for security engineers to customise workflow in their organisation. With the varieties of scan capabilities (like DNS, HTTP, TCP), security engineers can easily create their suite of custom checks with Nuclei.

- Varieties of protocols supported: TCP, DNS, HTTP, File, etc
- Achieve complex vulnerability steps with workflows and [dynamic requests.](https://blog.projectdiscovery.io/nuclei-unleashed-quickly-write-complex-exploits/)
- Easy to integrate into CI/CD, designed to be easily integrated into regression cycle to actively check the fix and re-appearance of vulnerability. 

<h1 align="left">
  <a href="https://nuclei.projectdiscovery.io/nuclei/get-started/"><img src="static/learn-more-button.png" width="170px" alt="Learn More"></a>
</h1>

<table>
<tr>
<td>  

**For Bug Bounty hunters:**

Nuclei allows you to customise your testing approach with your own suite of checks and easily run across your bug bounty programs. Moreover, Nuclei can be easily integrated into any continuous scanning workflow.

- Designed to be easily integrated into other tool workflow.
- Can process thousands of hosts in few minutes.
- Easily automate your custom testing approach with our simple YAML DSL.

Please check our other open-source projects that might fit into your bug bounty workflow: [github.com/projectdiscovery](http://github.com/projectdiscovery), we also host daily [refresh of DNS data at Chaos](http://chaos.projectdiscovery.io).

</td>
</tr>
</table>

<table>
<tr>
<td>
  
**For Penetration Testers:**

Nuclei immensely improve how you approach security assessment by augmenting the manual, repetitive processes. Consultancies are already converting their manual assessment steps with Nuclei, it allows them to run set of their custom assessment approach across thousands of hosts in an automated manner. 

Pen-testers get the full power of our public templates and customization capabilities to speed up their assessment process, and specifically with the regression cycle where you can easily verify the fix.

- Easily create your compliance, standards suite (e.g. OWASP Top 10) checklist.
- With capabilities like [fuzz](https://nuclei.projectdiscovery.io/templating-guide/#advance-fuzzing) and [workflows](https://nuclei.projectdiscovery.io/templating-guide/#workflows), complex manual steps and repetitive assessment can be easily automated with Nuclei.
- Easy to re-test vulnerability-fix by just re-running the template.

</td>
</tr>
</table>


# For Developers and Organisations

Nuclei is built with simplicity in mind, with the community backed templates by hundreds of security researchers, it allows you to stay updated with the latest security threats using continuous Nuclei scanning on the hosts. It is designed to be easily integrated into regression tests cycle, to verify the fixes and eliminate vulnerabilities from occurring in the future.

- **CI/CD:** Engineers are already utilising Nuclei within their CI/CD pipeline, it allows them to constantly monitor their staging and production environments with customised templates.
- **Continuous Regression Cycle:** With Nuclei, you can create your custom template on every new identified vulnerability and put into Nuclei engine to eliminate in the continuous regression cycle.

We have [a discussion thread around this](https://github.com/projectdiscovery/nuclei-templates/discussions/693), there are already some bug bounty programs giving incentives to hackers on writing nuclei templates with every submission, that helps them to eliminate the vulnerability across all their assets, as well as to eliminate future risk in reappearing on productions. If you're interested in implementing it in your organisation, feel free to [reach out to us](mailto:contact@projectdiscovery.io). We will be more than happy to help you in the getting started process, or you can also post into the [discussion thread for any help](https://github.com/projectdiscovery/nuclei-templates/discussions/693).

<h3 align="center">
  <img src="static/regression-with-nuclei.jpg" alt="regression-cycle-with-nuclei" width="1100px"></a>
</h3>

<h1 align="left">
  <a href="https://github.com/projectdiscovery/nuclei-action"><img src="static/learn-more-button.png" width="170px" alt="Learn More"></a>
</h1>

### Using Nuclei From Go Code

An example of using Nuclei From Go Code to run templates on targets is provided below.

```go
package main

import (
   "context"
   "fmt"
   "log"
   "os"
   "path"
   "time"

   "github.com/logrusorgru/aurora"

   "github.com/projectdiscovery/goflags"
   "github.com/projectdiscovery/nuclei/v2/pkg/catalog/config"
   "github.com/projectdiscovery/nuclei/v2/pkg/catalog/disk"
   "github.com/projectdiscovery/nuclei/v2/pkg/catalog/loader"
   "github.com/projectdiscovery/nuclei/v2/pkg/core"
   "github.com/projectdiscovery/nuclei/v2/pkg/core/inputs"
   "github.com/projectdiscovery/nuclei/v2/pkg/output"
   "github.com/projectdiscovery/nuclei/v2/pkg/parsers"
   "github.com/projectdiscovery/nuclei/v2/pkg/protocols"
   "github.com/projectdiscovery/nuclei/v2/pkg/protocols/common/hosterrorscache"
   "github.com/projectdiscovery/nuclei/v2/pkg/protocols/common/interactsh"
   "github.com/projectdiscovery/nuclei/v2/pkg/protocols/common/protocolinit"
   "github.com/projectdiscovery/nuclei/v2/pkg/protocols/common/protocolstate"
   "github.com/projectdiscovery/nuclei/v2/pkg/reporting"
   "github.com/projectdiscovery/nuclei/v2/pkg/testutils"
   "github.com/projectdiscovery/nuclei/v2/pkg/types"
   "github.com/projectdiscovery/ratelimit"
)

func main() {
   cache := hosterrorscache.New(30, hosterrorscache.DefaultMaxHostsCount)
   defer cache.Close()

   mockProgress := &testutils.MockProgressClient{}
   reportingClient, _ := reporting.New(&reporting.Options{}, "")
   defer reportingClient.Close()

   outputWriter := testutils.NewMockOutputWriter()
   outputWriter.WriteCallback = func(event *output.ResultEvent) {
      fmt.Printf("Got Result: %v\n", event)
   }

   defaultOpts := types.DefaultOptions()
   protocolstate.Init(defaultOpts)
   protocolinit.Init(defaultOpts)

   defaultOpts.Templates = goflags.StringSlice{"dns/cname-service.yaml"}
   defaultOpts.ExcludeTags = config.ReadIgnoreFile().Tags

   interactOpts := interactsh.NewDefaultOptions(outputWriter, reportingClient, mockProgress)
   interactClient, err := interactsh.New(interactOpts)
   if err != nil {
      log.Fatalf("Could not create interact client: %s\n", err)
   }
   defer interactClient.Close()

   home, _ := os.UserHomeDir()
   catalog := disk.NewCatalog(path.Join(home, "nuclei-templates"))
   executerOpts := protocols.ExecuterOptions{
      Output:          outputWriter,
      Options:         defaultOpts,
      Progress:        mockProgress,
      Catalog:         catalog,
      IssuesClient:    reportingClient,
      RateLimiter:     ratelimit.New(context.Background(), 150, time.Second),
      Interactsh:      interactClient,
      HostErrorsCache: cache,
      Colorizer:       aurora.NewAurora(true),
      ResumeCfg:       types.NewResumeCfg(),
   }
   engine := core.New(defaultOpts)
   engine.SetExecuterOptions(executerOpts)

   workflowLoader, err := parsers.NewLoader(&executerOpts)
   if err != nil {
      log.Fatalf("Could not create workflow loader: %s\n", err)
   }
   executerOpts.WorkflowLoader = workflowLoader

   configObject, err := config.ReadConfiguration()
   if err != nil {
      log.Fatalf("Could not read config: %s\n", err)
   }
   store, err := loader.New(loader.NewConfig(defaultOpts, configObject, catalog, executerOpts))
   if err != nil {
      log.Fatalf("Could not create loader client: %s\n", err)
   }
   store.Load()

   input := &inputs.SimpleInputProvider{Inputs: []string{"docs.hackerone.com"}}
   _ = engine.Execute(store.Templates(), input)
   engine.WorkPool().Wait() // Wait for the scan to finish
}
```


### Resources

- [Finding bugs with Nuclei with PinkDraconian (Robbe Van Roey)](https://www.youtube.com/watch?v=ewP0xVPW-Pk) by **[@PinkDraconian](https://twitter.com/PinkDraconian)** 
- [Nuclei: Packing a Punch with Vulnerability Scanning](https://bishopfox.com/blog/nuclei-vulnerability-scan) by **Bishopfox**
- [The WAF efficacy framework](https://www.fastly.com/blog/the-waf-efficacy-framework-measuring-the-effectiveness-of-your-waf) by **Fastly**
- [Scanning Live Web Applications with Nuclei in CI/CD Pipeline](https://blog.escape.tech/devsecops-part-iii-scanning-live-web-applications/) by **[@TristanKalos](https://twitter.com/TristanKalos)**
- [Community Powered Scanning with Nuclei](https://blog.projectdiscovery.io/community-powered-scanning-with-nuclei/)
- [Nuclei Unleashed - Quickly write complex exploits](https://blog.projectdiscovery.io/nuclei-unleashed-quickly-write-complex-exploits/)
- [Nuclei - Fuzz all the things](https://blog.projectdiscovery.io/nuclei-fuzz-all-the-things/)
- [Nuclei + Interactsh Integration for Automating OOB Testing](https://blog.projectdiscovery.io/nuclei-interactsh-integration/)
- [Weaponizes nuclei Workflows to Pwn All the Things](https://medium.com/@dwisiswant0/weaponizes-nuclei-workflows-to-pwn-all-the-things-cd01223feb77) by **[@dwisiswant0](https://github.com/dwisiswant0)**
- [How to Scan Continuously with Nuclei?](https://medium.com/@dwisiswant0/how-to-scan-continuously-with-nuclei-fcb7e9d8b8b9) by **[@dwisiswant0](https://github.com/dwisiswant0)**
- [Hack with Automation !!!](https://dhiyaneshgeek.github.io/web/security/2021/07/19/hack-with-automation/) by **[@DhiyaneshGeek](https://github.com/DhiyaneshGeek)**

### Credits

Thanks to all the amazing community [contributors for sending PRs](https://github.com/projectdiscovery/nuclei/graphs/contributors). Do also check out the below similar open-source projects that may fit in your workflow:

[FFuF](https://github.com/ffuf/ffuf), [Qsfuzz](https://github.com/ameenmaali/qsfuzz), [Inception](https://github.com/proabiral/inception), [Snallygaster](https://github.com/hannob/snallygaster), [Gofingerprint](https://github.com/Static-Flow/gofingerprint), [Sn1per](https://github.com/1N3/Sn1per/tree/master/templates), [Google tsunami](https://github.com/google/tsunami-security-scanner), [Jaeles](https://github.com/jaeles-project/jaeles), [ChopChop](https://github.com/michelin/ChopChop)

### License

Nuclei is distributed under [MIT License](https://github.com/projectdiscovery/nuclei/blob/master/LICENSE.md)

<h1 align="left">
  <a href="https://discord.gg/projectdiscovery"><img src="static/Join-Discord.png" width="380" alt="Join Discord"></a> <a href="https://nuclei.projectdiscovery.io"><img src="static/check-nuclei-documentation.png" width="380" alt="Check Nuclei Documentation"></a>
</h1><|MERGE_RESOLUTION|>--- conflicted
+++ resolved
@@ -238,7 +238,6 @@
    -hc, -health-check        run diagnostic check up
 
 UPDATE:
-<<<<<<< HEAD
    -un, -update                          update nuclei engine to the latest released version
    -ut, -update-templates                update nuclei-templates to latest released version
    -ud, -update-template-dir string      custom directory to install / update nuclei-templates
@@ -249,12 +248,6 @@
    -ask, -aws-secret-key string          aws secret key to download template from bucket (AWS_SECRET_KEY)
    -arg, -aws-region-name string         aws s3 bucket region name to download template(AWS_REGION)
    -abn, -aws-bucket-name string         aws s3 bucket name to download template(AWS_BUCKET_NAME)
-=======
-   -un, -update                      update nuclei engine to the latest released version
-   -ut, -update-templates            update nuclei-templates to latest released version
-   -ud, -update-template-dir string  custom directory to install / update nuclei-templates
-   -duc, -disable-update-check       disable automatic nuclei/templates update check
->>>>>>> 36fac42e
 
 STATISTICS:
    -stats                    display statistics about the running scan
