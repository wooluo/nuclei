package engine

import (
	"context"
	"crypto/tls"
	"crypto/x509"
	"io/ioutil"
	"log"
	"fmt"
	"github.com/projectdiscovery/nuclei/v2/pkg/protocols/utils"
	"net"
	"net/http"
	"net/http/cookiejar"
	"net/url"
	"time"

	"github.com/projectdiscovery/nuclei/v2/pkg/protocols/common/protocolstate"
	"github.com/projectdiscovery/nuclei/v2/pkg/types"
	"golang.org/x/net/proxy"
)

// newhttpClient creates a new http client for headless communication with a timeout
func newhttpClient(options *types.Options) *http.Client {
	dialer := protocolstate.Dialer

	// Set the base TLS configuration definition
	tlsConfig := &tls.Config{
		Renegotiation:      tls.RenegotiateOnceAsClient,
		InsecureSkipVerify: true,
	}

<<<<<<< HEAD
	// Add the client certificate authentication to the request if it's configured
	tlsConfig = utils.AddConfiguredClientCertToRequest(tlsConfig, options)
=======
	// Build the TLS config with the client certificate if it has been configured with the appropriate options.
	// Only one of the options needs to be checked since the validation checks in main.go ensure that all three
	// files are set if any of the client certification configuration options are.
	if len(options.ClientCertFile) > 0 {
		// Load the client certificate using the PEM encoded client certificate and the private key file
		cert, err := tls.LoadX509KeyPair(options.ClientCertFile, options.ClientKeyFile)
		if err != nil {
			log.Fatal(err)
		}
		tlsConfig.Certificates = []tls.Certificate{cert}

		// Load the certificate authority PEM certificate into the TLS configuration
		caCert, err := ioutil.ReadFile(options.ClientCAFile)
		if err != nil {
			log.Fatal(err)
		}
		caCertPool := x509.NewCertPool()
		caCertPool.AppendCertsFromPEM(caCert)
		tlsConfig.RootCAs = caCertPool
	}
>>>>>>> 808ed4ed

	transport := &http.Transport{
		DialContext:         dialer.Dial,
		MaxIdleConns:        500,
		MaxIdleConnsPerHost: 500,
		MaxConnsPerHost:     500,
		TLSClientConfig:     tlsConfig,
	}

	if options.ProxyURL != "" {
		if proxyURL, err := url.Parse(options.ProxyURL); err == nil {
			transport.Proxy = http.ProxyURL(proxyURL)
		}
	} else if options.ProxySocksURL != "" {
		var proxyAuth *proxy.Auth

		socksURL, proxyErr := url.Parse(options.ProxySocksURL)
		if proxyErr == nil {
			proxyAuth = &proxy.Auth{}
			proxyAuth.User = socksURL.User.Username()
			proxyAuth.Password, _ = socksURL.User.Password()
		}
		dialer, proxyErr := proxy.SOCKS5("tcp", fmt.Sprintf("%s:%s", socksURL.Hostname(), socksURL.Port()), proxyAuth, proxy.Direct)
		dc := dialer.(interface {
			DialContext(ctx context.Context, network, addr string) (net.Conn, error)
		})
		if proxyErr == nil {
			transport.DialContext = dc.DialContext
		}
	}

	jar, _ := cookiejar.New(nil)

	httpclient := &http.Client{
		Transport: transport,
		Timeout:   time.Duration(options.Timeout*3) * time.Second,
		Jar:       jar,
		CheckRedirect: func(req *http.Request, via []*http.Request) error {
			// the browser should follow redirects not us
			return http.ErrUseLastResponse
		},
	}

	return httpclient
}<|MERGE_RESOLUTION|>--- conflicted
+++ resolved
@@ -3,9 +3,6 @@
 import (
 	"context"
 	"crypto/tls"
-	"crypto/x509"
-	"io/ioutil"
-	"log"
 	"fmt"
 	"github.com/projectdiscovery/nuclei/v2/pkg/protocols/utils"
 	"net"
@@ -29,31 +26,8 @@
 		InsecureSkipVerify: true,
 	}
 
-<<<<<<< HEAD
 	// Add the client certificate authentication to the request if it's configured
 	tlsConfig = utils.AddConfiguredClientCertToRequest(tlsConfig, options)
-=======
-	// Build the TLS config with the client certificate if it has been configured with the appropriate options.
-	// Only one of the options needs to be checked since the validation checks in main.go ensure that all three
-	// files are set if any of the client certification configuration options are.
-	if len(options.ClientCertFile) > 0 {
-		// Load the client certificate using the PEM encoded client certificate and the private key file
-		cert, err := tls.LoadX509KeyPair(options.ClientCertFile, options.ClientKeyFile)
-		if err != nil {
-			log.Fatal(err)
-		}
-		tlsConfig.Certificates = []tls.Certificate{cert}
-
-		// Load the certificate authority PEM certificate into the TLS configuration
-		caCert, err := ioutil.ReadFile(options.ClientCAFile)
-		if err != nil {
-			log.Fatal(err)
-		}
-		caCertPool := x509.NewCertPool()
-		caCertPool.AppendCertsFromPEM(caCert)
-		tlsConfig.RootCAs = caCertPool
-	}
->>>>>>> 808ed4ed
 
 	transport := &http.Transport{
 		DialContext:         dialer.Dial,
