package executer

import (
	"bufio"
	"crypto/tls"
	"fmt"
	"io"
	"io/ioutil"
	"net/http"
	"net/http/cookiejar"
	"net/http/httputil"
	"net/url"
	"os"
	"strings"
	"sync"
	"time"

	"github.com/pkg/errors"
	"github.com/projectdiscovery/gologger"
	"github.com/projectdiscovery/nuclei/v2/internal/progress"
	"github.com/projectdiscovery/nuclei/v2/pkg/matchers"
	"github.com/projectdiscovery/nuclei/v2/pkg/requests"
	"github.com/projectdiscovery/nuclei/v2/pkg/templates"
	"github.com/projectdiscovery/retryablehttp-go"
	"golang.org/x/net/proxy"
)

// HTTPExecuter is client for performing HTTP requests
// for a template.
type HTTPExecuter struct {
	debug           bool
	Results         bool
	jsonOutput      bool
	jsonRequest     bool
	httpClient      *retryablehttp.Client
	template        *templates.Template
	bulkHttpRequest *requests.BulkHTTPRequest
	writer          *bufio.Writer
	outputMutex     *sync.Mutex
	customHeaders   requests.CustomHeaders
	CookieJar       *cookiejar.Jar
}

// HTTPOptions contains configuration options for the HTTP executer.
type HTTPOptions struct {
	Template        *templates.Template
	BulkHttpRequest *requests.BulkHTTPRequest
	Writer          *bufio.Writer
	Timeout         int
	Retries         int
	ProxyURL        string
	ProxySocksURL   string
	Debug           bool
	JSON            bool
	JSONRequests    bool
	CustomHeaders   requests.CustomHeaders
	CookieReuse     bool
	CookieJar       *cookiejar.Jar
}

// NewHTTPExecuter creates a new HTTP executer from a template
// and a HTTP request query.
func NewHTTPExecuter(options *HTTPOptions) (*HTTPExecuter, error) {
	var proxyURL *url.URL
	var err error

	if options.ProxyURL != "" {
		proxyURL, err = url.Parse(options.ProxyURL)
	}
	if err != nil {
		return nil, err
	}

	// Create the HTTP Client
	client := makeHTTPClient(proxyURL, options)
	client.CheckRetry = retryablehttp.HostSprayRetryPolicy()
	if options.CookieJar != nil {
		client.HTTPClient.Jar = options.CookieJar
	} else if options.CookieReuse {
		jar, err := cookiejar.New(nil)
		if err != nil {
			return nil, err
		}
		client.HTTPClient.Jar = jar
	}

	executer := &HTTPExecuter{
		debug:           options.Debug,
		jsonOutput:      options.JSON,
		jsonRequest:     options.JSONRequests,
		httpClient:      client,
		template:        options.Template,
		bulkHttpRequest: options.BulkHttpRequest,
		outputMutex:     &sync.Mutex{},
		writer:          options.Writer,
		customHeaders:   options.CustomHeaders,
		CookieJar:       options.CookieJar,
	}

	return executer, nil
}

// ExecuteHTTP executes the HTTP request on a URL
func (e *HTTPExecuter) ExecuteHTTP(p *progress.Progress, URL string) (result Result) {
	result.Matches = make(map[string]interface{})
	result.Extractions = make(map[string]interface{})
	dynamicvalues := make(map[string]interface{})

<<<<<<< HEAD
	remaining := e.template.GetHTTPRequestsCount()
=======
	// verify if the URL is already being processed
	if e.bulkHttpRequest.HasGenerator(URL) {
		return
	}
>>>>>>> 731241c9

	e.bulkHttpRequest.CreateGenerator(URL)
	for e.bulkHttpRequest.Next(URL) && !result.Done {
		httpRequest, err := e.bulkHttpRequest.MakeHTTPRequest(URL, dynamicvalues, e.bulkHttpRequest.Current(URL))
		if err != nil {
			result.Error = errors.Wrap(err, "could not build http request")
			p.Drop(e.template.ID, remaining)
			return
		}

		err = e.handleHTTP(p, URL, httpRequest, dynamicvalues, &result)
		if err != nil {
			result.Error = errors.Wrap(err, "could not handle http request")
			p.Drop(e.template.ID, remaining)
			return
		}

		e.bulkHttpRequest.Increment(URL)
		p.Update(e.template.ID)
		remaining--
	}

	p.StartStdCapture()
	gologger.Verbosef("Sent HTTP request to %s\n", "http-request", URL)
	p.StopStdCapture()

	return
}

func (e *HTTPExecuter) handleHTTP(p *progress.Progress, URL string, request *requests.HttpRequest, dynamicvalues map[string]interface{}, result *Result) error {
	e.setCustomHeaders(request)
	req := request.Request

	if e.debug {
		dumpedRequest, err := httputil.DumpRequest(req.Request, true)
		if err != nil {
			return errors.Wrap(err, "could not make http request")
		}
		p.StartStdCapture()
		gologger.Infof("Dumped HTTP request for %s (%s)\n\n", URL, e.template.ID)
		fmt.Fprintf(os.Stderr, "%s", string(dumpedRequest))
		p.StopStdCapture()
	}
	resp, err := e.httpClient.Do(req)
	if err != nil {
		if resp != nil {
			resp.Body.Close()
		}
		return errors.Wrap(err, "Could not do request")
	}

	if e.debug {
		dumpedResponse, err := httputil.DumpResponse(resp, true)
		if err != nil {
			return errors.Wrap(err, "could not dump http response")
		}
		p.StartStdCapture()
		gologger.Infof("Dumped HTTP response for %s (%s)\n\n", URL, e.template.ID)
		fmt.Fprintf(os.Stderr, "%s\n", string(dumpedResponse))
		p.StopStdCapture()
	}

	data, err := ioutil.ReadAll(resp.Body)
	if err != nil {
		io.Copy(ioutil.Discard, resp.Body)
		resp.Body.Close()
		return errors.Wrap(err, "could not read http body")
	}
	resp.Body.Close()

	// net/http doesn't automatically decompress the response body if an encoding has been specified by the user in the request
	// so in case we have to manually do it
	data, err = requests.HandleDecompression(req, data)
	if err != nil {
		return errors.Wrap(err, "could not decompress http body")
	}

	// Convert response body from []byte to string with zero copy
	body := unsafeToString(data)

	headers := headersToString(resp.Header)
	matcherCondition := e.bulkHttpRequest.GetMatchersCondition()
	for _, matcher := range e.bulkHttpRequest.Matchers {
		// Check if the matcher matched
		if !matcher.Match(resp, body, headers) {
			// If the condition is AND we haven't matched, try next request.
			if matcherCondition == matchers.ANDCondition {
				return nil
			}
		} else {
			// If the matcher has matched, and its an OR
			// write the first output then move to next matcher.
			if matcherCondition == matchers.ORCondition {
				result.Matches[matcher.Name] = nil
				// probably redundant but ensures we snapshot current payload values when matchers are valid
				result.Meta = request.Meta
				p.StartStdCapture()
				e.writeOutputHTTP(request, resp, body, matcher, nil)
				p.StopStdCapture()
				result.GotResults = true
			}
		}
	}

	// All matchers have successfully completed so now start with the
	// next task which is extraction of input from matchers.
	var extractorResults, outputExtractorResults []string
	for _, extractor := range e.bulkHttpRequest.Extractors {
		for match := range extractor.Extract(resp, body, headers) {
			if _, ok := dynamicvalues[extractor.Name]; !ok {
				dynamicvalues[extractor.Name] = match
			}
			extractorResults = append(extractorResults, match)
			if !extractor.Internal {
				outputExtractorResults = append(outputExtractorResults, match)
			}
		}
		// probably redundant but ensures we snapshot current payload values when extractors are valid
		result.Meta = request.Meta
		result.Extractions[extractor.Name] = extractorResults
	}

	// Write a final string of output if matcher type is
	// AND or if we have extractors for the mechanism too.
	if len(outputExtractorResults) > 0 || matcherCondition == matchers.ANDCondition {
		p.StartStdCapture()
		e.writeOutputHTTP(request, resp, body, nil, outputExtractorResults)
		p.StopStdCapture()
		result.GotResults = true
	}

	return nil
}

// Close closes the http executer for a template.
func (e *HTTPExecuter) Close() {
	e.outputMutex.Lock()
	defer e.outputMutex.Unlock()
	e.writer.Flush()
}

// makeHTTPClient creates a http client
func makeHTTPClient(proxyURL *url.URL, options *HTTPOptions) *retryablehttp.Client {
	retryablehttpOptions := retryablehttp.DefaultOptionsSpraying
	retryablehttpOptions.RetryWaitMax = 10 * time.Second
	retryablehttpOptions.RetryMax = options.Retries
	followRedirects := options.BulkHttpRequest.Redirects
	maxRedirects := options.BulkHttpRequest.MaxRedirects

	transport := &http.Transport{
		MaxIdleConnsPerHost: -1,
		TLSClientConfig: &tls.Config{
			Renegotiation:      tls.RenegotiateOnceAsClient,
			InsecureSkipVerify: true,
		},
		DisableKeepAlives: true,
	}

	// Attempts to overwrite the dial function with the socks proxied version
	if options.ProxySocksURL != "" {
		var proxyAuth *proxy.Auth
		socksURL, err := url.Parse(options.ProxySocksURL)
		if err == nil {
			proxyAuth = &proxy.Auth{}
			proxyAuth.User = socksURL.User.Username()
			proxyAuth.Password, _ = socksURL.User.Password()
		}
		dialer, err := proxy.SOCKS5("tcp", fmt.Sprintf("%s:%s", socksURL.Hostname(), socksURL.Port()), proxyAuth, proxy.Direct)
		if err == nil {
			transport.Dial = dialer.Dial
		}
	}

	if proxyURL != nil {
		transport.Proxy = http.ProxyURL(proxyURL)
	}
	return retryablehttp.NewWithHTTPClient(&http.Client{
		Transport:     transport,
		Timeout:       time.Duration(options.Timeout) * time.Second,
		CheckRedirect: makeCheckRedirectFunc(followRedirects, maxRedirects),
	}, retryablehttpOptions)
}

type checkRedirectFunc func(_ *http.Request, requests []*http.Request) error

func makeCheckRedirectFunc(followRedirects bool, maxRedirects int) checkRedirectFunc {
	return func(_ *http.Request, requests []*http.Request) error {
		if !followRedirects {
			return http.ErrUseLastResponse
		}
		if maxRedirects == 0 {
			if len(requests) > 10 {
				return http.ErrUseLastResponse
			}
			return nil
		}
		if len(requests) > maxRedirects {
			return http.ErrUseLastResponse
		}
		return nil
	}
}

func (e *HTTPExecuter) setCustomHeaders(r *requests.HttpRequest) {
	for _, customHeader := range e.customHeaders {
		// This should be pre-computed somewhere and done only once
		tokens := strings.Split(customHeader, ":")
		// if it's an invalid header skip it
		if len(tokens) < 2 {
			continue
		}

		headerName, headerValue := tokens[0], strings.Join(tokens[1:], "")
		headerName = strings.TrimSpace(headerName)
		headerValue = strings.TrimSpace(headerValue)
		r.Request.Header[headerName] = []string{headerValue}
	}
}

type Result struct {
	Meta        map[string]interface{}
	Matches     map[string]interface{}
	Extractions map[string]interface{}
	GotResults  bool
	Error       error
	Done        bool
}<|MERGE_RESOLUTION|>--- conflicted
+++ resolved
@@ -106,14 +106,12 @@
 	result.Extractions = make(map[string]interface{})
 	dynamicvalues := make(map[string]interface{})
 
-<<<<<<< HEAD
-	remaining := e.template.GetHTTPRequestsCount()
-=======
 	// verify if the URL is already being processed
 	if e.bulkHttpRequest.HasGenerator(URL) {
 		return
 	}
->>>>>>> 731241c9
+	
+	remaining := e.template.GetHTTPRequestsCount()
 
 	e.bulkHttpRequest.CreateGenerator(URL)
 	for e.bulkHttpRequest.Next(URL) && !result.Done {
