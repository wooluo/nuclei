--- conflicted
+++ resolved
@@ -282,7 +282,6 @@
 	GithubToken string
 	// GithubTemplateRepo is the list of custom public/private templates github repos
 	GithubTemplateRepo goflags.StringSlice
-<<<<<<< HEAD
 	// AWS access key for downloading templates from s3 bucket
 	AwsAccessKey string
 	// AWS secret key for downloading templates from s3 bucket
@@ -291,10 +290,6 @@
 	AwsBucketName string
 	// AWS Region name where aws s3 bucket is located
 	AwsRegion string
-
-	ConfigPath string // Used by healthcheck
-=======
->>>>>>> f6e1f832
 }
 
 func (options *Options) AddVarPayload(key string, value interface{}) {
