--- conflicted
+++ resolved
@@ -215,23 +215,13 @@
 					r.output.Close()
 					os.Remove(outputFile)
 				}
-				gologger.Infof("No results found for [%s]. Happy hacking!", template.ID)
+				gologger.Infof("No results found for template [%s]. Happy hacking!", template.ID)
 			}
 		case *workflows.Workflow:
 			workflow := t.(*workflows.Workflow)
 			r.ProcessWorkflowWithList(workflow)
 		default:
 			gologger.Errorf("Could not parse file '%s': %s\n", match, err)
-<<<<<<< HEAD
-=======
-		}
-	}
-	if !results {
-		if r.output != nil {
-			outputFile := r.output.Name()
-			r.output.Close()
-			os.Remove(outputFile)
->>>>>>> f96f5f7c
 		}
 	}
 	return
